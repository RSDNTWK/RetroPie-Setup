#!/usr/bin/env bash

# This file is part of The RetroPie Project
#
# The RetroPie Project is the legal property of its developers, whose names are
# too numerous to list here. Please refer to the COPYRIGHT.md file distributed with this source.
#
# See the LICENSE.md file at the top-level directory of this distribution and
# at https://raw.githubusercontent.com/RetroPie/RetroPie-Setup/master/LICENSE.md
#

rp_module_id="lr-flycast"
rp_module_desc="Dreamcast emulator - Reicast port for libretro"
rp_module_help="Previously named lr-reicast then lr-beetle-dc\n\nDreamcast ROM Extensions: .cdi .gdi .chd, Naomi/Atomiswave ROM Extension: .zip\n\nCopy your Dreamcast/Naomi roms to $romdir/dreamcast\n\nCopy the required Dreamcast BIOS files dc_boot.bin and dc_flash.bin to $biosdir/dc\n\nCopy the required Naomi/Atomiswave BIOS files naomi.zip and awbios.zip to $biosdir/dc"
rp_module_licence="GPL2 https://raw.githubusercontent.com/libretro/flycast/master/LICENSE"
rp_module_section="exp"
rp_module_flags="!mali !armv6"

function _update_hook_lr-flycast() {
    renameModule "lr-reicast" "lr-beetle-dc"
    renameModule "lr-beetle-dc" "lr-flycast"
}

function sources_lr-flycast() {
    gitPullOrClone "$md_build" https://github.com/libretro/flycast.git
    # don't override our C/CXXFLAGS
    sed -i "/^C.*FLAGS.*:=/d" Makefile
}

function build_lr-flycast() {
    local params=()
    make clean
    if isPlatform "rpi"; then
<<<<<<< HEAD
        if isPlatform "rpi4"; then
            params+=("platform=rpi4")
        elif isPlatform "mesa"; then
            params+=("platform=rpi-mesa")
        else
            params+=("platform=rpi")
        fi
=======
        # temporarily disable distcc due to segfaults with cross compiler and lto
        DISTCC_HOSTS="" make platform=rpi
    else
        make
>>>>>>> fc7f4626
    fi
    # MAKEFLAGS replace removes any distcc from path, as it segfaults with cross compiler and lto
    MAKEFLAGS="${MAKEFLAGS/\/usr\/lib\/distcc:/}" make "${params[@]}"
    md_ret_require="$md_build/flycast_libretro.so"
}

function install_lr-flycast() {
    md_ret_files=(
        'flycast_libretro.so'
        'LICENSE'
    )
}

function configure_lr-flycast() {
    mkRomDir "dreamcast"
    ensureSystemretroconfig "dreamcast"

    mkUserDir "$biosdir/dc"

    # system-specific
    iniConfig " = " "" "$configdir/dreamcast/retroarch.cfg"
    iniSet "video_shared_context" "true"

    # segfaults on the rpi without redirecting stdin from </dev/null
    addEmulator 0 "$md_id" "dreamcast" "$md_inst/flycast_libretro.so </dev/null"
    addSystem "dreamcast"
}<|MERGE_RESOLUTION|>--- conflicted
+++ resolved
@@ -31,7 +31,6 @@
     local params=()
     make clean
     if isPlatform "rpi"; then
-<<<<<<< HEAD
         if isPlatform "rpi4"; then
             params+=("platform=rpi4")
         elif isPlatform "mesa"; then
@@ -39,15 +38,9 @@
         else
             params+=("platform=rpi")
         fi
-=======
-        # temporarily disable distcc due to segfaults with cross compiler and lto
-        DISTCC_HOSTS="" make platform=rpi
-    else
-        make
->>>>>>> fc7f4626
     fi
-    # MAKEFLAGS replace removes any distcc from path, as it segfaults with cross compiler and lto
-    MAKEFLAGS="${MAKEFLAGS/\/usr\/lib\/distcc:/}" make "${params[@]}"
+    # temporarily disable distcc due to segfaults with cross compiler and lto
+    DISTCC_HOSTS="" make "${params[@]}"
     md_ret_require="$md_build/flycast_libretro.so"
 }
 
