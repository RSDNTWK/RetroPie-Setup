#!/bin/bash

# starttype==1: set video mode to VGA ONLY IF tvservice is in HDMI mode, and run command
# starttype==2: keep existing video mode and run command
# starttype==3: set video mode to VGA and run command
<<<<<<< HEAD
starttype=$1
shift

if [[ $starttype -eq 1 && `tvservice --status` == *HDMI* || $starttype -eq 3 ]]; then
	tvservice -e "CEA 1"
	fbset -depth 8 && fbset -depth 16
	eval $@
	tvservice -p
	fbset -depth 8 && fbset -depth 16
=======

starttype=$1
shift

if [[ $starttype -eq 1 && ! -z `tvservice --status | egrep -w "HDMI|DVI"` ]] || [[ $starttype -eq 3 ]]; then
	tvservice -e "CEA 1"
   	fbset -depth 8 && fbset -depth 16
    eval $@
    tvservice -p
    fbset -depth 8 && fbset -depth 16
>>>>>>> 5df50fe3
elif [[ $starttype -eq 2 ]]; then
	eval $@
fi<|MERGE_RESOLUTION|>--- conflicted
+++ resolved
@@ -3,17 +3,6 @@
 # starttype==1: set video mode to VGA ONLY IF tvservice is in HDMI mode, and run command
 # starttype==2: keep existing video mode and run command
 # starttype==3: set video mode to VGA and run command
-<<<<<<< HEAD
-starttype=$1
-shift
-
-if [[ $starttype -eq 1 && `tvservice --status` == *HDMI* || $starttype -eq 3 ]]; then
-	tvservice -e "CEA 1"
-	fbset -depth 8 && fbset -depth 16
-	eval $@
-	tvservice -p
-	fbset -depth 8 && fbset -depth 16
-=======
 
 starttype=$1
 shift
@@ -24,7 +13,6 @@
     eval $@
     tvservice -p
     fbset -depth 8 && fbset -depth 16
->>>>>>> 5df50fe3
 elif [[ $starttype -eq 2 ]]; then
-	eval $@
+    eval $@
 fi