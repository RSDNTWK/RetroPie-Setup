#!/usr/bin/env bash

# This file is part of The RetroPie Project
#
# The RetroPie Project is the legal property of its developers, whose names are
# too numerous to list here. Please refer to the COPYRIGHT.md file distributed with this source.
#
# See the LICENSE.md file at the top-level directory of this distribution and
# at https://raw.githubusercontent.com/RetroPie/RetroPie-Setup/master/LICENSE.md
#

rp_module_id="atari800"
rp_module_desc="Atari 8-bit/800/5200 emulator"
rp_module_help="ROM Extensions: .a52 .bas .bin .car .xex .atr .xfd .dcm .atr.gz .xfd.gz\n\nCopy your Atari800 games to $romdir/atari800\n\nCopy your Atari 5200 roms to $romdir/atari5200 You need to copy the Atari 800/5200 BIOS files (5200.ROM, ATARIBAS.ROM, ATARIOSB.ROM and ATARIXL.ROM) to the folder $biosdir and then on first launch configure it to scan that folder for roms (F1 -> Emulator Configuration -> System Rom Settings)"
rp_module_licence="GPL2 https://sourceforge.net/p/atari800/source/ci/master/tree/COPYING"
rp_module_section="opt"
rp_module_flags="!mali"

function depends_atari800() {
    local depends=(libsdl1.2-dev autoconf automake zlib1g-dev libpng-dev)
    isPlatform "rpi" && depends+=(libraspberrypi-dev)
    getDepends "${depends[@]}"
}

function sources_atari800() {
    gitPullOrClone "$md_build" "https://github.com/atari800/atari800.git" ATARI800_4_1_0
    if isPlatform "rpi"; then
        applyPatch "$md_data/01_rpi_fixes.diff"
    fi
}

function build_atari800() {
<<<<<<< HEAD
    cd src
    autoreconf -v
    params=()
    isPlatform "videocore" && params+=(--target=rpi)
=======
    local params=()
    ./autogen.sh
    isPlatform "rpi" && params+=(--target=rpi)
>>>>>>> 0c3a7326
    ./configure --prefix="$md_inst" ${params[@]}
    make clean
    make
    md_ret_require="$md_build/src/atari800"
}

function install_atari800() {
    cd src
    make install
}

function configure_atari800() {
    local params=()
    isPlatform "kms" && params+=("-fullscreen" "-fs-width %XRES%" "-fs-height %YRES%")

    mkRomDir "atari800"
    mkRomDir "atari5200"

    if [[ "$md_mode" == "install" ]]; then
        mkUserDir "$md_conf_root/atari800"

        # move old config if exists to new location
        if [[ -f "$md_conf_root/atari800.cfg" ]]; then
            mv "$md_conf_root/atari800.cfg" "$md_conf_root/atari800/atari800.cfg"
        fi
        moveConfigFile "$home/.atari800.cfg" "$md_conf_root/atari800/atari800.cfg"

        # copy launch script (used for unpacking archives)
        sed "s#EMULATOR#/bin/$md_id#" "$scriptdir/scriptmodules/$md_type/atari800/atari800.sh" >"$md_inst/$md_id.sh"
        chmod a+x "$md_inst/$md_id.sh"
    fi

<<<<<<< HEAD
    addEmulator 1 "atari800" "atari800" "$md_inst/bin/atari800 %ROM% ${params[*]}"
    addEmulator 1 "atari800" "atari5200" "$md_inst/bin/atari800 %ROM% ${params[*]}"
=======
    addEmulator 1 "atari800" "atari800" "$md_inst/atari800.sh %ROM%"
    addEmulator 1 "atari800" "atari5200" "$md_inst/atari800.sh %ROM%"
>>>>>>> 0c3a7326
    addSystem "atari800"
    addSystem "atari5200"
}<|MERGE_RESOLUTION|>--- conflicted
+++ resolved
@@ -30,16 +30,9 @@
 }
 
 function build_atari800() {
-<<<<<<< HEAD
-    cd src
-    autoreconf -v
-    params=()
-    isPlatform "videocore" && params+=(--target=rpi)
-=======
     local params=()
     ./autogen.sh
-    isPlatform "rpi" && params+=(--target=rpi)
->>>>>>> 0c3a7326
+    isPlatform "videocore" && params+=(--target=rpi)
     ./configure --prefix="$md_inst" ${params[@]}
     make clean
     make
@@ -72,13 +65,8 @@
         chmod a+x "$md_inst/$md_id.sh"
     fi
 
-<<<<<<< HEAD
-    addEmulator 1 "atari800" "atari800" "$md_inst/bin/atari800 %ROM% ${params[*]}"
-    addEmulator 1 "atari800" "atari5200" "$md_inst/bin/atari800 %ROM% ${params[*]}"
-=======
-    addEmulator 1 "atari800" "atari800" "$md_inst/atari800.sh %ROM%"
-    addEmulator 1 "atari800" "atari5200" "$md_inst/atari800.sh %ROM%"
->>>>>>> 0c3a7326
+    addEmulator 1 "atari800" "atari800" "$md_inst/atari800.sh %ROM% ${params[*]}"
+    addEmulator 1 "atari800" "atari5200" "$md_inst/atari800.sh %ROM% ${params[*]}"
     addSystem "atari800"
     addSystem "atari5200"
 }