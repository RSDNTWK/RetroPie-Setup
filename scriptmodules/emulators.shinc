#
#  (c) Copyright 2012-2014  Florian Müller (contact@petrockblock.com)
#
#  RetroPie-Setup homepage: https://github.com/petrockblog/RetroPie-Setup
#
#  Permission to use, copy, modify and distribute this work in both binary and
#  source form, for non-commercial purposes, is hereby granted without fee,
#  providing that this license information and copyright notice appear with
#  all copies and any derived work.
#
#  This software is provided 'as-is', without any express or implied
#  warranty. In no event shall the authors be held liable for any damages
#  arising from the use of this software.
#
#  RetroPie-Setup is freeware for PERSONAL USE only. Commercial users should
#  seek permission of the copyright holders first. Commercial use includes
#  charging money for RetroPie-Setup or software derived from RetroPie-Setup.
#
#  The copyright holders request that bug fixes and improvements to the code
#  should be forwarded to them so everyone can benefit from the modifications
#  in future versions.
#
#  Many, many thanks go to all people that provide the individual packages!!!
#

function depen_retroarch() {
    rps_checkNeededPackages libudev-dev libxkbcommon-dev
    cat > "/etc/udev/rules.d/99-evdev.rules" << _EOF_
KERNEL=="event*", NAME="input/%k", MODE="666"
_EOF_
    sudo chmod 666 /dev/input/event*
}

function sources_retroarch() {
    gitPullOrClone "$rootdir/emulators/RetroArch" git://github.com/libretro/RetroArch.git
}

function build_retroarch() {
    pushd "$rootdir/emulators/RetroArch"
    ./configure --prefix="$rootdir/emulators/RetroArch/installdir" --disable-x11 --disable-oss --disable-pulse --enable-floathard
    make clean
    make
    popd
}

function install_retroarch() {
    pushd "$rootdir/emulators/RetroArch"
    make install
    popd
    if [[ ! -f "$rootdir/emulators/RetroArch/installdir/bin/retroarch" ]]; then
        __ERRMSGS="$__ERRMSGS Could not successfully compile and install RetroArch."
    fi
}

function ensureSystemretroconfig {
    if [[ ! -d "$rootdir/configs/$1/" ]]; then
        mkdir -p "$rootdir/configs/$1/"
        echo -e "# All settings made here will override the global settings for the current emulator core\n" >> $rootdir/configs/$1/retroarch.cfg
    fi
}

function configure_retroarch() {
    cp $scriptdir/supplementary/retroarch-zip "$rootdir/emulators/RetroArch/installdir/bin/"

    if [[ ! -d "$rootdir/configs/" ]]; then
        mkdir -p "$rootdir/configs/"
    fi
    cp $scriptdir/supplementary/retroarch-core-options.cfg "$rootdir/configs/all/"
    chown $user:$user "$rootdir/configs/all/retroarch-core-options.cfg"

    if [[ ! -d "$rootdir/emulators/RetroArch/configs/" ]]; then
        mkdir -p "$rootdir/emulators/RetroArch/configs/"
    fi

    if [[ -f "$rootdir/configs/all/retroarch.cfg" ]]; then
        cp "$rootdir/configs/all/retroarch.cfg" "$rootdir/configs/all/retroarch.cfg.bak"
    fi
    cp $rootdir/emulators/RetroArch/retroarch.cfg "$rootdir/configs/all/"
    chown $user:$user "$rootdir/configs/all/retroarch.cfg"
    mkdir -p "$rootdir/configs/all/"

    ensureSystemretroconfig "atari2600"
    ensureSystemretroconfig "cavestory"
    ensureSystemretroconfig "doom"
    ensureSystemretroconfig "gb"
    ensureSystemretroconfig "gbc"
    ensureSystemretroconfig "gamegear"
    ensureSystemretroconfig "mame"
    ensureSystemretroconfig "mastersystem"
    ensureSystemretroconfig "megadrive"
    ensureSystemretroconfig "nes"
    ensureSystemretroconfig "pcengine"
    ensureSystemretroconfig "psx"
    ensureSystemretroconfig "snes"
    ensureSystemretroconfig "segacd"
    ensureSystemretroconfig "sega32x"
    ensureSystemretroconfig "fba"

    mkdir -p "$romdir/../BIOS/"
    ensureKeyValue "system_directory" "$romdir/../BIOS" "$rootdir/configs/all/retroarch.cfg"
    ensureKeyValue "config_save_on_exit" "false" "$rootdir/configs/all/retroarch.cfg"
    ensureKeyValue "video_aspect_ratio" "1.33" "$rootdir/configs/all/retroarch.cfg"
    ensureKeyValue "video_smooth" "false" "$rootdir/configs/all/retroarch.cfg"
    ensureKeyValue "video_threaded" "true" "$rootdir/configs/all/retroarch.cfg"
    ensureKeyValue "core_options_path" "$rootdir/configs/all/retroarch-core-options.cfg" "$rootdir/configs/all/retroarch.cfg"

    # enable hotkey ("select" button)
    # ensureKeyValue "input_enable_hotkey" "escape" "$rootdir/configs/all/retroarch.cfg"
    ensureKeyValue "input_exit_emulator" "escape" "$rootdir/configs/all/retroarch.cfg"

    # enable and configure rewind feature
    ensureKeyValue "rewind_enable" "false" "$rootdir/configs/all/retroarch.cfg"
    ensureKeyValue "rewind_buffer_size" "10" "$rootdir/configs/all/retroarch.cfg"
    ensureKeyValue "rewind_granularity" "2" "$rootdir/configs/all/retroarch.cfg"
    ensureKeyValue "input_rewind" "r" "$rootdir/configs/all/retroarch.cfg"

    # enable gpu screenshots
    ensureKeyValue "video_gpu_screenshot" "true" "$rootdir/configs/all/retroarch.cfg"

    # enable and configure shaders
    if [[ ! -d "$rootdir/emulators/RetroArch/shader" ]]; then
        mkdir -p "$rootdir/emulators/RetroArch/shader"
    fi
    cp -r $scriptdir/supplementary/RetroArchShader/* $rootdir/emulators/RetroArch/shader/
    for f in `ls "$rootdir/emulators/RetroArch/shader/*.glslp"`;
    do
        sed -i "s|/home/pi/RetroPie|$rootdir|g" $f
    done

    ensureKeyValue "input_shader_next" "m" "$rootdir/configs/all/retroarch.cfg"
    ensureKeyValue "input_shader_prev" "n" "$rootdir/configs/all/retroarch.cfg"
    ensureKeyValue "video_shader_dir" "$rootdir/emulators/RetroArch/shader/" "$rootdir/configs/all/retroarch.cfg"

    # system-specific shaders, SNES
    ensureKeyValue "video_shader" "\"$rootdir/emulators/RetroArch/shader/snes_phosphor.glslp\"" "$rootdir/configs/snes/retroarch.cfg"
    ensureKeyValue "video_shader_enable" "false" "$rootdir/configs/snes/retroarch.cfg"
    ensureKeyValue "video_smooth" "false" "$rootdir/configs/snes/retroarch.cfg"

    # system-specific shaders, NES
    ensureKeyValue "video_shader" "\"$rootdir/emulators/RetroArch/shader/phosphor.glslp\"" "$rootdir/configs/nes/retroarch.cfg"
    ensureKeyValue "video_shader_enable" "false" "$rootdir/configs/nes/retroarch.cfg"
    ensureKeyValue "video_smooth" "false" "$rootdir/configs/nes/retroarch.cfg"

    # system-specific shaders, Megadrive
    ensureKeyValue "video_shader" "\"$rootdir/emulators/RetroArch/shader/phosphor.glslp\"" "$rootdir/configs/megadrive/retroarch.cfg"
    ensureKeyValue "video_shader_enable" "false" "$rootdir/configs/megadrive/retroarch.cfg"
    ensureKeyValue "video_smooth" "false" "$rootdir/configs/megadrive/retroarch.cfg"

    # system-specific shaders, Mastersystem
    ensureKeyValue "video_shader" "\"$rootdir/emulators/RetroArch/shader/phosphor.glslp\"" "$rootdir/configs/mastersystem/retroarch.cfg"
    ensureKeyValue "video_shader_enable" "false" "$rootdir/configs/mastersystem/retroarch.cfg"
    ensureKeyValue "video_smooth" "false" "$rootdir/configs/mastersystem/retroarch.cfg"

    # system-specific shaders, Gameboy
    ensureKeyValue "video_shader" "\"$rootdir/emulators/RetroArch/shader/hq4x.glslp\"" "$rootdir/configs/gb/retroarch.cfg"
    ensureKeyValue "video_shader_enable" "false" "$rootdir/configs/gb/retroarch.cfg"

    # system-specific shaders, Gameboy Color
    ensureKeyValue "video_shader" "\"$rootdir/emulators/RetroArch/shader/hq4x.glslp\"" "$rootdir/configs/gbc/retroarch.cfg"
    ensureKeyValue "video_shader_enable" "false" "$rootdir/configs/gbc/retroarch.cfg"

    # system-specific, PSX
    ensureKeyValue "rewind_enable" "false" "$rootdir/configs/psx/retroarch.cfg"

    # configure keyboard mappings
    ensureKeyValue "input_player1_a" "x" "$rootdir/configs/all/retroarch.cfg"
    ensureKeyValue "input_player1_b" "z" "$rootdir/configs/all/retroarch.cfg"
    ensureKeyValue "input_player1_y" "a" "$rootdir/configs/all/retroarch.cfg"
    ensureKeyValue "input_player1_x" "s" "$rootdir/configs/all/retroarch.cfg"
    ensureKeyValue "input_player1_start" "enter" "$rootdir/configs/all/retroarch.cfg"
    ensureKeyValue "input_player1_select" "rshift" "$rootdir/configs/all/retroarch.cfg"
    ensureKeyValue "input_player1_l" "q" "$rootdir/configs/all/retroarch.cfg"
    ensureKeyValue "input_player1_r" "w" "$rootdir/configs/all/retroarch.cfg"
    ensureKeyValue "input_player1_left" "left" "$rootdir/configs/all/retroarch.cfg"
    ensureKeyValue "input_player1_right" "right" "$rootdir/configs/all/retroarch.cfg"
    ensureKeyValue "input_player1_up" "up" "$rootdir/configs/all/retroarch.cfg"
    ensureKeyValue "input_player1_down" "down" "$rootdir/configs/all/retroarch.cfg"

    # input settings
    ensureKeyValue "input_autodetect_enable" "true" "$rootdir/configs/all/retroarch.cfg"
    ensureKeyValue "joypad_autoconfig_dir" "$rootdir/emulators/RetroArch/configs/" "$rootdir/configs/all/retroarch.cfg"

    chown $user:$user -R "$rootdir/emulators/RetroArch/shader/"
    chown $user:$user -R "$rootdir/configs/"
}

# 101, AdvMAME
function depen_advmame() {
    rps_checkNeededPackages libsdl1.2-dev
}

function sources_advmame() {
    wget -O advmame.tar.gz http://downloads.sourceforge.net/project/advancemame/advancemame/0.94.0/advancemame-0.94.0.tar.gz
}

function build_advmame() {
    tar xzvf advmame.tar.gz -C "$rootdir/emulators/"
    pushd "$rootdir/emulators/advancemame-0.94.0"
    sed -i 's/MAP_SHARED | MAP_FIXED,/MAP_SHARED,/' advance/linux/vfb.c
    sed -i 's/misc_quiet\", 0/misc_quiet\", 1/' advance/osd/global.c
    sed -i '/#include <string>/ i\#include <stdlib.h>' advance/d2/d2.cc
    ./configure CC="gcc-4.7" CXX="g++-4.7" --prefix="$rootdir/emulators/advancemame-0.94.0/installdir"
    sed -i 's/LDFLAGS=-s/LDFLAGS=-s -lm -Wl,--no-as-needed/' Makefile
    make
    popd
    rm advmame.tar.gz

}

function install_advmame() {
    pushd "$rootdir/emulators/advancemame-0.94.0"
    make install
    chmod -R 755 "$rootdir/emulators/advancemame-0.94.0"
    popd
}

function configure_advmame() {
    rmDirExists /root/.advance
    rmDirExists /home/$user/.advance
    $rootdir/emulators/advancemame-0.94.0/installdir/bin/advmame
    mv /root/.advance /home/$user/
    echo 'device_video_clock 5 - 50 / 15.62 / 50 ; 5 - 50 / 15.73 / 60' >> /home/$user/.advance/advmame.rc
    chown -R $user:$user /home/$user/.advance/
}

# Amiga emulator UAE4All

function sources_uae4all() {
    rmDirExists "$rootdir/emulators/uae4rpi"
    wget http://www.gamshi.com/download/uae4rpi.tar.bz2
    tar -jxvf uae4rpi.tar.bz2 -C "$rootdir/emulators/"
    rm uae4rpi.tar.bz2
}

function build_uae4all() {
    pushd "$rootdir/emulators/uae4rpi"
    if [[ ! -f /opt/vc/include/interface/vmcs_host/vchost_config.h ]]; then
        touch /opt/vc/include/interface/vmcs_host/vchost_config.h
    fi
    make
    if [[ ! -f "$rootdir/emulators/uae4rpi/uae4all" ]]; then
        __ERRMSGS="$__ERRMSGS Could not successfully compile Amiga emulator."
    fi
    popd
}

function configure_uae4all() {
    mkdir -p "$romdir/amiga"
}

function sources_atari800() {
    wget -O atari800-3.0.0.tar.gz http://sourceforge.net/projects/atari800/files/atari800/3.0.0/atari800-3.0.0.tar.gz/download
    rmDirExists "$rootdir/emulators/atari800-3.0.0"
    tar xvfz atari800-3.0.0.tar.gz -C "$rootdir/emulators/"
    rm atari800-3.0.0.tar.gz
}

function build_atari800() {
    pushd "$rootdir/emulators/atari800-3.0.0/src"
    mkdir -p "$rootdir/emulators/atari800-3.0.0/installdir"
    ./configure --prefix="$rootdir/emulators/atari800-3.0.0/installdir"
    make
    popd
}

function install_atari800() {
    pushd "$rootdir/emulators/atari800-3.0.0/src"
    make install
    if [[ ! -f "$rootdir/emulators/atari800-3.0.0/installdir/bin/atari800" ]]; then
        __ERRMSGS="$__ERRMSGS Could not successfully compile Atari 800 emulator."
    fi
    popd
}

function configure_atari800() {
    mkdir -p "$romdir/atari800"
}

function sources_cpc() {
    wget http://gaming.capsule-sa.co.za/downloads/cpc4rpi-1.1_src.tar.gz
    rmDirExists "$rootdir/emulators/cpc4rpi-1.1"
    tar xvfz cpc4rpi-1.1_src.tar.gz -C "$rootdir/emulators/"
    rm cpc4rpi-1.1_src.tar.gz
}

function build_cpc() {
    pushd "$rootdir/emulators/cpc4rpi-1.1"
    sed -i 's|LIBS = -L/usr/lib/arm-linux-gnueabihf -lz -lts -L/opt/vc/lib -lGLESv2 -lEGL|LIBS = -L/usr/lib/arm-linux-gnueabihf -lX11 -lz -lts -L/opt/vc/lib -lSDL -lpthread -ldl -lGLESv2 -lEGL|g' makefile
    sed -i 's|$(CC) $(CFLAGS) $(IPATHS) -o cpc4rpi cpc4rpi.cpp crtc.o fdc.o psg.o tape.o z80.o /root/Raspbian/Libs/libSDL.a /root/Raspbian/Libs/libnofun.a $(LIBS)|$(CC) $(CFLAGS) $(IPATHS) -o cpc4rpi cpc4rpi.cpp crtc.o fdc.o psg.o tape.o z80.o   $(LIBS)|g' makefile
    make RELEASE=TRUE
    if [[ ! -f "$rootdir/emulators/cpc4rpi-1.1/cpc4rpi" ]]; then
        __ERRMSGS="$__ERRMSGS Could not successfully compile Amstrad CPC emulator CPC4Rpi."
    fi
    popd
}

function configure_cpc() {
    mkdir -p "$romdir/amstradcpc"
}

function install_dosbox() {
    aptInstall dosbox
}

function configure_dosbox() {
    mkdir -p "$romdir/pc"
}

function install_stella()
{
    aptInstall stella
}

function configure_stella() {
    mkdir -p "r$omroot/atari2600"
}

function sources_basilisk() {
    gitPullOrClone "$rootdir/emulators/basiliskii" git://github.com/cebix/macemu.git
}

function build_basilisk() {
    pushd "$rootdir/emulators/basiliskii"
    cd BasiliskII/src/Unix
    ./autogen.sh
    ./configure --prefix="$rootdir/emulators/basiliskii/installdir" --enable-sdl-video --enable-sdl-audio --disable-vosf --disable-jit-compiler
    make clean
    make
    popd
}

function install_basilisk() {
    pushd "$rootdir/emulators/basiliskii"
    make install
    if [[ -z "$rootdir/emulators/basiliskii/installdir/bin/BasiliskII" ]]; then
        __ERRMSGS="$__ERRMSGS Could not successfully compile BasiliskII."
    fi
    popd
}

function configure_basilisk() {
    touch $rootdir/roms/basiliskii/Start.txt
    mkdir -p "$romdir/macintosh"
}

function sources_vice() {
    rmDirExists "$rootdir/emulators/vice-2.4"
    wget -O vice-2.4.tar.gz http://downloads.sourceforge.net/project/vice-emu/releases/vice-2.4.tar.gz
    tar xzvf vice-2.4.tar.gz -C "$rootdir/emulators/"
    rm vice-2.4.tar.gz
}

function build_vice() {
    if dpkg-query -Wf'${db:Status-abbrev}' vice 2>/dev/null | grep -q '^i'; then
        printf 'Package vice is already installed - removing package\n' "${1}"
        apt-get remove -y vice
    fi
    echo 'deb-src http://mirrordirector.raspbian.org/raspbian/ wheezy main contrib non-free rpi' >> /etc/apt/sources.list
    aptInstall libxaw7-dev automake checkinstall
    pushd "$rootdir/emulators/vice-2.4"
    ./configure --prefix="$rootdir/emulators/vice-2.4/installdir" --enable-sdlui --without-pulse --with-sdlsound
    make
    popd
}

function install_vice() {
    pushd "$rootdir/emulators/vice-2.4"
    make install
    popd
}

function configure_vice() {
    mkdir -p "$romdir/c64"
}

function install_c64roms() {
    wget http://www.zimmers.net/anonftp/pub/cbm/crossplatform/emulators/VICE/old/vice-1.5-roms.tar.gz
    tar -xvzf vice-1.5-roms.tar.gz
    mkdir -p "$rootdir/emulators/vice-2.3.dfsg/installdir/lib/vice/"
    cp -a vice-1.5-roms/data/* "$rootdir/emulators/vice-2.3.dfsg/installdir/lib/vice/"
    rm -rf vice-1.5-roms
    rm -rf vice-1.5-roms.tar.gz
}

function install_eduke32() {
    rmDirExists "$rootdir/emulators/eduke32"
    mkdir -p $rootdir/emulators/eduke32
    pushd "$rootdir/emulators/eduke32"
    printMsg "Downloading eDuke core"
    wget http://repo.berryboot.com/eduke32_2.0.0rpi+svn2789_armhf.deb
    printMsg "Downloading eDuke32 Shareware files"
    wget http://apt.duke4.net/pool/main/d/duke3d-shareware/duke3d-shareware_1.3d-23_all.deb
    if [[ ! -f "$rootdir/emulators/eduke32/eduke32_2.0.0rpi+svn2789_armhf.deb" ]]; then
        __ERRMSGS="$__ERRMSGS Could not successfully install eDuke32 core."
    else
        dpkg -i *duke*.deb
        if [[ ! -d $romdir/ports/duke3d ]]; then
            mkdir -p $romdir/ports/duke3d
        fi
        cp /usr/share/games/eduke32/DUKE.RTS $romdir/ports/duke3d/
        cp /usr/share/games/eduke32/duke3d.grp $romdir/ports/duke3d/
    fi
    popd
    rm -rf "$rootdir/emulators/eduke32"

    cat > "$romdir/ports/Duke3D Shareware.sh" << _EOF_
#!/bin/bash
$rootdir/supplementary/runcommand/runcommand.sh 4 "eduke32 -g %ROM% -gamegrp duke3d.grp"
_EOF_
    chmod +x "$romdir/ports/Duke3D Shareware.sh"
}

# install Game Boy Advance emulator gpSP
function sources_gpsp() {
    gitPullOrClone "$rootdir/emulators/gpsp" git://github.com/gizmo98/gpsp.git
    pushd "$rootdir/emulators/gpsp"
    cd raspberrypi

    if [ "$__chroot" == "0" ]; then
        #if we are on the 256mb model, we will never have enough RAM to compile gpSP with compiler optimization
        #if this is the case, use sed to remove the -O3 in the Makefile (line 20, "CFLAGS     += -O3 -mfpu=vfp")
        local RPiRev=`grep 'Revision' "/proc/cpuinfo" | cut -d " " -f 2`
        if [ $RPiRev == "000000d" ] || [ $RPiRev == "000000e" ] || [ $RPiRev == "000000f" ] || [ $RPiRev == "100000d" ]; then
            #RAM = 512mb, we're good
            echo "512mb Pi, no de-optimization fix needed."
        else
        #RAM = 256mb, need to compile unoptimized
            echo "Stripping -O[1..3] from gpSP Makefile to compile unoptimized on 256mb Pi..."
            sed -i 's/-O[1..3]//g' Makefile
            sed -i 's/-Ofast//g' Makefile
        fi
    fi

    #gpSP is missing an include in the Makefile
    if [[ ! -z `grep "\-I/opt/vc/include/interface/vmcs_host/linux" Makefile` ]]; then
       echo "Skipping adding missing include to gpSP Makefile."
    else
       echo "Adding -I/opt/vc/include/interface/vmcs_host/linux to Makefile"
       sed -i '23iCFLAGS     += -I/opt/vc/include/interface/vmcs_host/linux' Makefile
    fi
    popd
}

function build_gpsp() {
    pushd "$rootdir/emulators/gpsp"
    cd raspberrypi
    make clean
    make
    cp "$rootdir/emulators/gpsp/game_config.txt" "$rootdir/emulators/gpsp/raspberrypi/"
    # TODO copy gpsp into /opt/retropie/emulators/gpsp directory
    if [[ -z `find $rootdir/emulators/gpsp/ -name "gpsp"` ]]; then
        __ERRMSGS="$__ERRMSGS Could not successfully compile Game Boy Advance emulator."
    fi
    popd

}

function configure_gpsp() {
    mkdir -p "$romdir/gba"
    chown $user:$user -R "$rootdir/emulators/gpsp/raspberrypi/"
}

function sources_gngeopi() {
    gitPullOrClone "$rootdir/emulators/gngeo-pi-0.85" https://github.com/ymartel06/GnGeo-Pi.git
}

function build_gngeopi() {
    pushd "$rootdir/emulators/gngeo-pi-0.85/gngeo"
    chmod +x configure
    ./configure --disable-i386asm --prefix="$rootdir/emulators/gngeo-pi-0.85/installdir"
    make
    popd
}

function install_gngeopi() {
    pushd "$rootdir/emulators/gngeo-pi-0.85/gngeo"
    make install
    if [[ ! -f "$rootdir/emulators/gngeo-pi-0.85/installdir/bin/arm-linux-gngeo" ]]; then
        __ERRMSGS="$__ERRMSGS Could not successfully compile GnGeo-Pi emulator."
    fi
    popd
}

function configure_gngeopi() {
    mkdir -p "$romdir/mame"
}

function install_hatari() {
    aptInstall hatari
    mkdir -p $romdir/atariststefalcon
}

function sources_mame4all() {
    gitPullOrClone "$rootdir/emulators/mame4all-pi" https://code.google.com/p/mame4all-pi/ NS
    sed -i "s/@mkdir/@mkdir -p/g" "$rootdir/emulators/mame4all-pi/Makefile"
}

function build_mame4all() {
    pushd "$rootdir/emulators/mame4all-pi"
    make clean
    make
    if [[ ! -f "$rootdir/emulators/mame4all-pi/mame" ]]; then
        __ERRMSGS="$__ERRMSGS Could not successfully mame4all-pi emulator."
    fi
    popd
}

function configure_mame4all() {
    mkdir -p "$romdir/mame"
    mkdir -p "$rootdir/emulators/mame4all-pi/"{cfg,hi,sta,roms}
    chown -R $user:$user "$rootdir/emulators/mame4all-pi"
    ensureKeyValueShort "samplerate" "22050" "$rootdir/emulators/mame4all-pi/mame.cfg"
    ensureKeyValueShort "rompath" "$romdir/mame" "$rootdir/emulators/mame4all-pi/mame.cfg"
}

function sources_osmose() {
    wget 'https://dl.dropbox.com/s/z6l69wge8q1xq7r/osmose-0.8.1%2Brpi20121122.tar.bz2?dl=1' -O osmose.tar.bz2
    tar -jxvf osmose.tar.bz2 -C "$rootdir/emulators/"
    rm osmose.tar.bz2
}

function build_osmose() {
    pushd "$rootdir/emulators/osmose-0.8.1+rpi20121122/"
    make clean
    make
    if [[ ! -f "$rootdir/emulators/osmose-0.8.1+rpi20121122/osmose" ]]; then
        __ERRMSGS="$__ERRMSGS Could not successfully compile OsmMose."
    fi
    popd
}

function configure_osmose() {
    mkdir -p "$romdir/gamegear"
    mkdir -p "$romdir/mastersystem"
}

function sources_jzint() {
    wget 'http://spatula-city.org/~im14u2c/intv/dl/jzintv-1.0-beta4-src.zip' -O jzintv.zip
    unzip -n jzintv.zip -d "$rootdir/emulators/"
    rm jzintv.zip
}

function build_jzint() {
    pushd "$rootdir/emulators/jzintv-1.0-beta4/src/"
    mkdir "$rootdir/emulators/jzintv-1.0-beta4/bin"
    make clean
    make OPT_FLAGS="-O3 -fomit-frame-pointer -fprefetch-loop-arrays -march=armv6 -mfloat-abi=hard -mfpu=vfp"
    if [[ ! -f "$rootdir/emulators/jzintv-1.0-beta4/bin/jzintv" ]]; then
        __ERRMSGS="$__ERRMSGS Could not successfully compile jzintv."
    else
        __INFMSGS="$__INFMSGS You need to copy Intellivision BIOS files to the folder '/usr/local/share/jzintv/rom'."
    fi
    popd
}

function configure_jzint() {
    mkdir -p "$romdir/intellivision"
}

function depen_linapple() {
    rps_checkNeededPackages libzip2
}

function sources_linapple() {
    rmDirExists "$rootdir/emulators/apple2"
    wget http://downloads.sourceforge.net/project/linapple/linapple/linapple-2a/linapple-src_2a.tar.bz2
    tar -jxvf linapple-src_2a.tar.bz2 -C "$rootdir/emulators/"
    rm linapple-src_2a.tar.bz2
}

function build_linapple() {
    pushd "$rootdir/emulators/linapple-src_2a/src"
    make CXX="g++-4.6"
    popd
}

function configure_linapple() {
    if [[ ! -d $romdir/apple2 ]]; then
        mkdir -p $romdir/apple2
    fi
    cat > "$rootdir/emulators/linapple-src_2a/Start.sh" << _EOF_
#!/bin/bash
pushd $rootdir/emulators/linapple-src_2a
./linapple
popd
_EOF_
    chmod +x "$rootdir/emulators/linapple-src_2a/Start.sh"
    touch $romdir/apple2/Start.txt

    pushd "$rootdir/emulators/linapple-src_2a"
    sed -i -r -e "s|[^I]?Joystick 0[^I]?=[^I]?[0-9]|\tJoystick 0\t=\t1|g" linapple.conf
    sed -i -r -e "s|[^I]?Joystick 1[^I]?=[^I]?[0-9]|\tJoystick 1\t=\t1|g" linapple.conf
    popd
}

function sources_mupen64rpi() {
    gitPullOrClone "$rootdir/emulators/mupen64plus-rpi" https://github.com/ricrpi/mupen64plus-rpi
}

function build_mupen64rpi() {
    pushd "$rootdir/emulators/mupen64plus-rpi"
    ./m64p_build.sh
    if [[ ! -f "$rootdir/emulators/mupen64plus-rpi/test/mupen64plus" ]]; then
        __ERRMSGS="$__ERRMSGS Could not successfully compile Mupen 64 Plus RPi."
    fi
    popd
}

function configure_mupen64rpi() {
    mkdir -p "$romdir/n64"
}

function depen_snes9x() {
<<<<<<< HEAD
    aptInstall libsdl1.2-dev libboost-thread-dev
=======
    rps_checkNeededPackages libsdl-dev libboost-thread-dev
>>>>>>> 0056affa
}

function sources_snes9x() {
    gitPullOrClone "$rootdir/emulators/snes9x-rpi" https://github.com/chep/snes9x-rpi.git
}

function build_snes9x() {
    pushd "$rootdir/emulators/snes9x-rpi"
    make clean
    make
    if [[ ! -f "$rootdir/emulators/snes9x-rpi/snes9x" ]]; then
        __ERRMSGS="$__ERRMSGS Could not successfully compile SNES9X."
    fi
    popd
}

function configure_snes9x() {
    if [[ -z `grep "mode \"320x240\"" /etc/fb.modes` ]]; then
        echo -e "mode \"320x240\"\ngeometry 320 240 656 512 16\ntimings 0 0 0 0 0 0 0\nrgba 5/11,6/5,5/0,0/16\nendmode" | cat - /etc/fb.modes > temp && mv temp /etc/fb.modes
    fi

    mkdir -p "$romdir/snes"
}

function sources_pifba() {
    gitPullOrClone "$rootdir/emulators/pifba" https://code.google.com/p/pifba/ NS
}

function build_pifba() {
    pushd "$rootdir/emulators/pifba"
    mkdir ".obj"
    make clean
    make
    if [[ ! -d "$rootdir/emulators/pifba/" ]]; then
        __ERRMSGS="$__ERRMSGS Could not successfully compile PiFBA."
    fi
    popd
}

function install_pifba() {
    mkdir -p "$rootdir/emulators/pifba/installdir"

    cp "$rootdir/emulators/pifba/fba2x" "$rootdir/emulators/pifba/installdir/"
    cp "$rootdir/emulators/pifba/capex.cfg" "$rootdir/emulators/pifba/installdir/"
    cp "$rootdir/emulators/pifba/fba2x.cfg" "$rootdir/emulators/pifba/installdir/"
    cp "$rootdir/emulators/pifba/zipname.fba" "$rootdir/emulators/pifba/installdir/"
    cp "$rootdir/emulators/pifba/rominfo.fba" "$rootdir/emulators/pifba/installdir/"
    cp "$rootdir/emulators/pifba/FBACache_windows.zip" "$rootdir/emulators/pifba/installdir/"
    cp "$rootdir/emulators/pifba/fba_029671_clrmame_dat.zip" "$rootdir/emulators/pifba/installdir/"
    chown -R $user:$user "$rootdir/emulators/pifba/installdir/"
    mkdir -p "$rootdir/emulators/pifba/roms"
    mkdir -p "$rootdir/emulators/pifba/skin"
    mkdir -p "$rootdir/emulators/pifba/preview"

}

function configure_pifba() {
    mkdir -p "$romdir/fba"
}

function sources_pisnes() {
    gitPullOrClone "$rootdir/emulators/pisnes" https://code.google.com/p/pisnes/ NS
}

function build_pisnes() {
    pushd "$rootdir/emulators/pisnes"
    sed -i -e "s|-lglib-2.0|-lglib-2.0 -lbcm_host|g" Makefile
    make clean
    make
    if [[ ! -f "$rootdir/emulators/pisnes/snes9x" ]]; then
        __ERRMSGS="$__ERRMSGS Could not successfully compile PiSNES."
    fi
    popd
}

function configure_pisnes() {
    if [[ -z `grep "mode \"320x240\"" /etc/fb.modes` ]]; then
        echo -e "mode \"320x240\"\ngeometry 320 240 656 512 16\ntimings 0 0 0 0 0 0 0\nrgba 5/11,6/5,5/0,0/16\nendmode" | cat - /etc/fb.modes > temp && mv temp /etc/fb.modes
    fi

    mkdir -p "$romdir/snes"
}

function install_rpix86() {
    wget http://rpix86.patrickaalto.com/rpix86.tar.gz
    rmDirExists "$rootdir/emulators/rpix86"
    mkdir -p "$rootdir/emulators/rpix86"
    tar xvfz rpix86.tar.gz -C "$rootdir/emulators/rpix86"
    rm rpix86.tar.gz

    # install 4DOS.com
    unzip -n $scriptdir/supplementary/4dos.zip -d "$rootdir/emulators/rpix86/"
}

function configure_rpix86() {
    ln -s $romdir/pc/ $rootdir/emulators/rpix86/games
    rmDirExists "$romdir/pc/pc"
    cat > "$rootdir/emulators/rpix86/Start.sh" << _EOF_
#!/bin/bash
pushd $rootdir/emulators/rpix86
./rpix86
popd
_EOF_
    chmod +x "$rootdir/emulators/rpix86/Start.sh"
    mkdir -p "$romdir/pc"
    touch $romdir/pc/Start.txt
}

function install_scummvm() {
    aptInstall scummvm scummvm-data
    if [[ $? -gt 0 ]]; then
        __ERRMSGS="$__ERRMSGS Could not successfully install ScummVM."
    else
        __INFMSGS="$__INFMSGS ScummVM has successfully been installed. You can start the ScummVM GUI by typing 'scummvm' in the console. Copy your Scumm games into the directory '$rootdir/roms/scummvm'. When you get a blank screen after running scumm for the first time, press CTRL-q. You should not get a blank screen with further runs of scummvm."
    fi
}

function install_zmachine() {
    aptInstall frotz
    wget -U firefox http://www.infocom-if.org/downloads/zork1.zip
    wget -U firefox http://www.infocom-if.org/downloads/zork2.zip
    wget -U firefox http://www.infocom-if.org/downloads/zork3.zip
    mkdir -p $romdir/zmachine/zork1
    mkdir -p $romdir/zmachine/zork2
    mkdir -p $romdir/zmachine/zork3
    unzip -n zork1.zip -d "$romdir/zmachine/zork1/"
    unzip -n zork2.zip -d "$romdir/zmachine/zork2/"
    unzip -n zork3.zip -d "$romdir/zmachine/zork3/"
    rm zork1.zip
    rm zork2.zip
    rm zork3.zip
    __INFMSGS="$__INFMSGS The text adventures Zork 1 - 3 have been installed in the directory '$romdir/zmachine/'. You can start, e.g., Zork 1 with the command 'frotz $romdir/roms/zmachine/zork1/DATA/ZORK1.DAT'."
}

function install_zxspectrum() {
    aptInstall spectrum-roms fuse-emulator-utils fuse-emulator-common
}

function sources_fbzx() {
    rmDirExists "$rootdir/emulators/fbzx-2.10.0"
    wget -O fbzx-2.10.0.tar.bz2 http://www.rastersoft.com/descargas/fbzx-2.10.0.tar.bz2
    tar xvfj fbzx-2.10.0.tar.bz2  -C "$rootdir/emulators"
    rm fbzx-2.10.0.tar.bz2
}

function build_fbzx() {
    pushd "$rootdir/emulators/fbzx-2.10.0"
    make
    if [[ ! -f "$rootdir/emulators/fbzx-2.10.0/fbzx" ]]; then
        __ERRMSGS="$__ERRMSGS Could not successfully compile FBZX."
    fi
    popd
}

function configure_fbzx() {
    mkdir -p $romdir/zxspectrum
}

function depen_msx() {
    rps_checkNeededPackages libsdl1.2-dev libsdl-ttf2.0-dev libglew-dev libao-dev libogg-dev libtheora-dev libxml2-dev libvorbis-dev tcl-dev
}

function sources_openmsx() {
    wget http://downloads.sourceforge.net/project/openmsx/openmsx/0.10.0/openmsx-0.10.0.tar.gz
    tar xvfz openmsx-0.10.0.tar.gz  -C "$rootdir/emulators"
    rm openmsx-0.10.0.tar.gz
}

function build_openmsx() {
    pushd "$rootdir/emulators/openmsx-0.10.0"
    ./configure
    make
    popd
}

function configure_openmsx() {
    mkdir -p $romdir/msx
}

function sources_fastdosbox() {
    wget http://gaming.capsule-sa.co.za/downloads/fastdosbox-1.5_src.tar.gz
    tar xvfz fastdosbox-1.5_src.tar.gz -C "$rootdir/emulators/"

    # patch sources
    sed -i 's|#include "nofun.h"|//#include "nofun.h"|g' "$rootdir/emulators/fastdosbox-1.5/src/gui/sdl_mapper.cpp"

    mkdir -p $rootdir/emulators/fastdosbox-1.5/installdir
    rm fastdosbox-1.5_src.tar.gz
}

function build_fastdosbox() {
    pushd $rootdir/emulators/fastdosbox-1.5
    ./configure --prefix=$rootdir/emulators/fastdosbox-1.5/installdir
    make
    popd
}

function install_fastdosbox() {
    pushd $rootdir/emulators/fastdosbox-1.5
    make install
    if [[ ! -f $rootdir/emulators/fastdosbox-1.5/installdir/bin/dosbox ]]; then
        __ERRMSGS="$__ERRMSGS Could not successfully install FastDosbox."
    fi
    popd
}

function sources_dgen() {
    rmDirExists "$rootdir/emulators/dgen"
    wget http://downloads.sourceforge.net/project/dgen/dgen/1.32/dgen-sdl-1.32.tar.gz
    tar xvfz dgen-sdl-1.32.tar.gz -C "$rootdir/emulators/"
    rmDirExists "$rootdir/emulators/dgen-sdl"
    mv "$rootdir/emulators/dgen-sdl-1.32" "$rootdir/emulators/dgen-sdl"
    rm dgen-sdl-1.32.tar.gz
}

function build_dgen() {
    pushd "$rootdir/emulators/dgen-sdl"
    ./configure CC="gcc-4.6" CXX="g++-4.6" --disable-opengl --prefix="$rootdir/emulators/dgen-sdl/installdir"
    make
    popd
}

function install_dgen() {
    pushd "$rootdir/emulators/dgen-sdl"
    if [[ ! -d "$rootdir/emulators/dgen-sdl/installdir" ]]; then
        mkdir -p "$rootdir/emulators/dgen-sdl/installdir"
    fi
    make install
    if [[ ! -f "$rootdir/emulators/dgen-sdl/installdir/dgen" ]]; then
        __ERRMSGS="$__ERRMSGS Could not successfully compile DGEN emulator."
    fi
    popd
}

function configure_dgen()
{
    chmod 777 /dev/fb0

    if [[ ! -f "$rootdir/configs/all/dgenrc" ]]; then
        mkdir -p "$rootdir/configs/all/"
        cp $rootdir/emulators/dgen-sdl/sample.dgenrc $rootdir/configs/all/dgenrc
        chmod 666 $rootdir/configs/all/dgenrc
    fi

    ensureKeyValue "joy_pad1_a" "joystick0-button0" $rootdir/configs/all/dgenrc
    ensureKeyValue "joy_pad1_b" "joystick0-button1" $rootdir/configs/all/dgenrc
    ensureKeyValue "joy_pad1_c" "joystick0-button2" $rootdir/configs/all/dgenrc
    ensureKeyValue "joy_pad1_x" "joystick0-button3" $rootdir/configs/all/dgenrc
    ensureKeyValue "joy_pad1_y" "joystick0-button4" $rootdir/configs/all/dgenrc
    ensureKeyValue "joy_pad1_z" "joystick0-button5" $rootdir/configs/all/dgenrc
    ensureKeyValue "joy_pad1_mode" "joystick0-button6" $rootdir/configs/all/dgenrc
    ensureKeyValue "joy_pad1_start" "joystick0-button7" $rootdir/configs/all/dgenrc

    ensureKeyValue "joy_pad2_a" "joystick1-button0" $rootdir/configs/all/dgenrc
    ensureKeyValue "joy_pad2_b" "joystick1-button1" $rootdir/configs/all/dgenrc
    ensureKeyValue "joy_pad2_c" "joystick1-button2" $rootdir/configs/all/dgenrc
    ensureKeyValue "joy_pad2_x" "joystick1-button3" $rootdir/configs/all/dgenrc
    ensureKeyValue "joy_pad2_y" "joystick1-button4" $rootdir/configs/all/dgenrc
    ensureKeyValue "joy_pad2_z" "joystick1-button5" $rootdir/configs/all/dgenrc
    ensureKeyValue "joy_pad2_mode" "joystick1-button6" $rootdir/configs/all/dgenrc
    ensureKeyValue "joy_pad2_start" "joystick1-button7" $rootdir/configs/all/dgenrc

    ensureKeyValue "emu_z80_startup" "drz80" $rootdir/configs/all/dgenrc
    ensureKeyValue "emu_m68k_startup" "cyclone" $rootdir/configs/all/dgenrc
}<|MERGE_RESOLUTION|>--- conflicted
+++ resolved
@@ -611,11 +611,7 @@
 }
 
 function depen_snes9x() {
-<<<<<<< HEAD
     aptInstall libsdl1.2-dev libboost-thread-dev
-=======
-    rps_checkNeededPackages libsdl-dev libboost-thread-dev
->>>>>>> 0056affa
 }
 
 function sources_snes9x() {
